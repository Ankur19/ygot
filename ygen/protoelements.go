--- conflicted
+++ resolved
@@ -29,24 +29,18 @@
 // can be distinguished from one set to the nil value.
 //
 // TODO(robjs): Add a link to the translation specification when published.
-<<<<<<< HEAD
-func (s *genState) yangTypeToProtoType(args resolveTypeArgs, basePackageName, enumPackageName string) (mappedType, error) {
+func (s *genState) yangTypeToProtoType(args resolveTypeArgs, basePackageName, enumPackageName string) (*mappedType, error) {
 	// Handle typedef cases.
 	mtype, err := s.enumeratedTypedefTypeName(args, fmt.Sprintf("%s.%s.", basePackageName, enumPackageName))
-	switch {
-	case mtype != nil:
+	if err != nil {
+		return nil, err
+	}
+	if mtype != nil {
 		// mtype is set to non-nil when this was a valid enumeration
 		// within a typedef.
-		return *mtype, nil
-	case err != nil:
-		// err is non-nil when this was a typedef which included an
-		// invalid type.
-		return mappedType{}, err
+		return mtype, nil
 	}
 
-=======
-func (s *genState) yangTypeToProtoType(args resolveTypeArgs) (*mappedType, error) {
->>>>>>> bfaf352d
 	switch args.yangType.Kind {
 	case yang.Yint8, yang.Yint16, yang.Yint32, yang.Yint64:
 		return &mappedType{nativeType: "ywrapper.IntValue"}, nil
@@ -74,18 +68,14 @@
 		if args.contextEntry == nil {
 			return nil, fmt.Errorf("cannot map enumeration without context entry: %v", args)
 		}
-<<<<<<< HEAD
-		return mappedType{nativeType: yang.CamelCase(args.contextEntry.Name)}, nil
+		return &mappedType{nativeType: yang.CamelCase(args.contextEntry.Name)}, nil
 	case yang.Yidentityref:
 		if args.contextEntry == nil {
-			return mappedType{}, fmt.Errorf("cannot map identityref without context entry: %v", args)
+			return nil, fmt.Errorf("cannot map identityref without context entry: %v", args)
 		}
-		return mappedType{
+		return &mappedType{
 			nativeType: fmt.Sprintf("%s.%s.%s", basePackageName, enumPackageName, s.resolveIdentityRefBaseType(args.contextEntry)),
 		}, nil
-=======
-		return &mappedType{nativeType: yang.CamelCase(args.contextEntry.Name)}, nil
->>>>>>> bfaf352d
 	default:
 		// TODO(robjs): Implement types that are missing within this function.
 		// Missing types are:
@@ -188,7 +178,7 @@
 			// we also exclude it from the package name.
 			continue
 		}
-		parts = append(parts, safeProtoFieldName(p.Name))
+		parts = append(parts, safeProtoIdentifierName(p.Name))
 	}
 
 	// Reverse the slice since we traversed from leaf back to root.
@@ -197,7 +187,7 @@
 	}
 
 	// Make the name unique since foo.bar.baz-bat and foo.bar.baz_bat will
-	// become the same name in the safeProtoName transformation above.
+	// become the same name in the safeProtoIdentifierName transformation above.
 	n := makeNameUnique(strings.Join(parts, "."), s.definedGlobals)
 	s.definedGlobals[n] = true
 
