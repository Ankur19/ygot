--- conflicted
+++ resolved
@@ -258,11 +258,7 @@
 		// Seed the state with the supplied message names that have been provided.
 		s.uniqueDirectoryNames = tt.inUniqueDirectoryNames
 
-<<<<<<< HEAD
 		got, errs := genProto3Msg(tt.inMsg, tt.inMsgs, s, tt.inCompressPaths)
-=======
-		got, errs := genProtoMsg(tt.inMsg, tt.inMsgs, s, tt.inCompressPaths)
->>>>>>> 089c47d7
 		if (errs != nil) != tt.wantErr {
 			t.Errorf("s: genProtoMsg(%#v, %#v, *genState, %v): did not get expected error status, got: %v, wanted err: %v", tt.name, tt.inMsg, tt.inMsgs, tt.inCompressPaths, errs, tt.wantErr)
 		}
@@ -306,16 +302,10 @@
 
 // writeProtoTestResult stores the result of a test for writeProto3Msg.
 type writeProto3MsgTestResult struct {
-<<<<<<< HEAD
 	pkg     string   // pkg stores the expected package returned from writeProto3Msg.
 	msg     string   // msg stores the expected message code returned.
 	imports []string // imports stores the expected set of imports for this message.
 	err     bool     // err stores whether there are expected to be returned errors.
-=======
-	pkg string // pkg stores the expected package returned from writeProto3Msg.
-	msg string // msg stores the expected message code returned.
-	err bool   // err stores whether there are expected to be returned errors.
->>>>>>> 089c47d7
 }
 
 func TestWriteProtoMsg(t *testing.T) {
@@ -435,13 +425,8 @@
 	for _, tt := range tests {
 		for compress, want := range map[bool]writeProto3MsgTestResult{true: tt.wantCompress, false: tt.wantUncompress} {
 			s := newGenState()
-<<<<<<< HEAD
 			gotPkg, gotMsg, gotImports, errs := writeProto3Msg(tt.inMsg, tt.inMsgs, s, compress)
-			if (len(errs) > 0) != want.err {
-=======
-			gotPkg, gotMsg, errs := writeProto3Msg(tt.inMsg, tt.inMsgs, s, compress)
 			if (errs != nil) != want.err {
->>>>>>> 089c47d7
 				t.Errorf("%s: writeProto3Msg(%v, %v, %v, %v): did not get expected error return status, got: %v, wanted error: %v", tt.name, tt.inMsg, tt.inMsgs, s, compress, errs, want.err)
 			}
 
@@ -453,13 +438,10 @@
 				t.Errorf("%s: writeProto3Msg(%v, %v, %v, %v): did not get expected package name, got: %v, want: %v", tt.name, tt.inMsg, tt.inMsgs, s, compress, gotPkg, want.pkg)
 			}
 
-<<<<<<< HEAD
 			if reflect.DeepEqual(gotImports, want.imports) {
 				t.Errorf("%s: writeProto3Msg(%v, %v, 5v, %v): did not get expected set of imports, got: %v, want: %v", tt.name, tt.inMsg, tt.inMsgs, s, compress, gotImports, want.imports)
 			}
 
-=======
->>>>>>> 089c47d7
 			if diff := pretty.Compare(gotMsg, want.msg); diff != "" {
 				if diffl, err := generateUnifiedDiff(gotMsg, want.msg); err == nil {
 					diff = diffl
